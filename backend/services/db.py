--- conflicted
+++ resolved
@@ -73,17 +73,14 @@
 rooms_coll.create_index([("ownerId", 1), ("type", 1)])
 shares_coll.create_index([("roomId", 1), ("userId", 1)], unique=True)
 strokes_coll.create_index([("roomId", 1), ("ts", 1)])
-<<<<<<< HEAD
 stamps_coll.create_index([("user_id", 1), ("deleted", 1)])
 
 def get_db():
     """Get database connection"""
     return mongo_client[DB_NAME]
-=======
 try:
     analytics_coll.create_index([("roomId", 1), ("ts", 1)])
     analytics_coll.create_index([("eventType", 1)])
     analytics_aggregates_coll.create_index([("roomId", 1)])
 except Exception:
-    pass
->>>>>>> 040611e4
+    pass