--- conflicted
+++ resolved
@@ -30,16 +30,6 @@
   clearBackendCanvas,
   undoAction,
   redoAction,
-<<<<<<< HEAD
-  checkUndoRedoAvailability,
-} from "../services/canvasBackendJWT";
-import { Drawing } from "../lib/drawing";
-import { getSocket, setSocketToken } from "../services/socket";
-import { handleAuthError } from "../utils/authUtils";
-import { getUsername } from "../utils/getUsername";
-import { getAuthUser } from "../utils/getAuthUser";
-import { resetMyStacks } from "../api/rooms";
-=======
   checkUndoRedoAvailability
 } from '../services/canvasBackendJWT';
 import { Drawing } from '../lib/drawing';
@@ -49,7 +39,6 @@
 import { getAuthUser } from '../utils/getAuthUser';
 import { resetMyStacks } from '../api/rooms';
 import { TEMPLATE_LIBRARY } from '../data/templates';
->>>>>>> 040611e4
 
 class UserData {
   constructor(userId, username) {
@@ -1158,10 +1147,8 @@
         return;
       }
 
-<<<<<<< HEAD
       // Include any locally-pending drawings (e.g. received via socket but
       // not yet reflected by a backend refresh) so they render immediately.
-      // IMPORTANT: Deduplicate to avoid rendering the same drawing twice
       const userDrawingIds = new Set((userData.drawings || []).map(d => d.drawingId));
       const uniquePendingDrawings = (pendingDrawings || []).filter(
         pd => !userDrawingIds.has(pd.drawingId)
@@ -1171,35 +1158,10 @@
         ...(userData.drawings || []),
         ...uniquePendingDrawings,
       ];
-=======
-      // Include any locally-pending drawings received via socket but
-      // not yet reflected by a backend refresh so they render immediately
-      const combined = [...(userData.drawings || []), ...(pendingDrawings || [])];
->>>>>>> 040611e4
 
       // Create a state signature to detect if we need to redraw
       const stateSignature = JSON.stringify({
         drawingCount: combined.length,
-<<<<<<< HEAD
-        drawingIds: combined
-          .map((d) => d.drawingId)
-          .sort()
-          .join(","),
-        pendingCount: uniquePendingDrawings.length,
-      });
-
-      console.log("[drawAllDrawings] State check:", {
-        combined: combined.length,
-        lastSignature: lastDrawnStateRef.current ? "exists" : "null",
-        currentSignature: stateSignature.substring(0, 100),
-        forceRedraw: forceNextRedrawRef.current,
-        willSkip: !forceNextRedrawRef.current && lastDrawnStateRef.current === stateSignature
-      });
-
-      // Skip redundant redraws if state hasn't changed AND we're not forcing a redraw
-      if (!forceNextRedrawRef.current && lastDrawnStateRef.current === stateSignature) {
-        console.log("[drawAllDrawings] SKIPPING - state unchanged");
-=======
         drawingIds: combined.map(d => d.drawingId).sort().join(','),
         pendingCount: pendingDrawings.length,
         templateCount: currentTemplateObjects?.length || 0,
@@ -1208,7 +1170,6 @@
 
       if (lastDrawnStateRef.current === stateSignature) {
         console.log('State unchanged, skipping redraw');
->>>>>>> 040611e4
         setIsLoading(false);
         isDrawingInProgressRef.current = false;
         return;
@@ -1218,14 +1179,8 @@
       forceNextRedrawRef.current = false;
       lastDrawnStateRef.current = stateSignature;
 
-<<<<<<< HEAD
-      // Create or reuse offscreen canvas for flicker-free rendering
-      if (
-        !offscreenCanvasRef.current ||
-=======
       // for flicker free rendering
       if (!offscreenCanvasRef.current ||
->>>>>>> 040611e4
         offscreenCanvasRef.current.width !== canvasWidth ||
         offscreenCanvasRef.current.height !== canvasHeight
       ) {
@@ -1961,11 +1916,6 @@
 
   const mergedRefreshCanvas = async (sourceLabel = undefined) => {
     try {
-<<<<<<< HEAD
-      if (sourceLabel)
-        console.debug("[mergedRefreshCanvas] called from:", sourceLabel);
-      else console.debug("[mergedRefreshCanvas] called");
-=======
       if (sourceLabel) {
         console.log('mergedRefreshCanvas called from:', sourceLabel, '===');
         console.debug('mergedRefreshCanvas called from:', sourceLabel);
@@ -1973,7 +1923,6 @@
         console.log('mergedRefreshCanvas called (no label) ===');
         console.debug('mergedRefreshCanvas called');
       }
->>>>>>> 040611e4
     } catch (e) { }
     // If currently panning, defer refresh until pan ends to avoid races and frequent backend calls.
     try {
